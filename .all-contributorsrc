--- conflicted
+++ resolved
@@ -3684,7 +3684,17 @@
       ]
     },
     {
-<<<<<<< HEAD
+      "login": "noxthot",
+      "name": "Gregor Ehrensperger",
+      "avatar_url": "https://avatars.githubusercontent.com/u/11518904?v=4",
+      "profile": "https://github.com/noxthot",
+      "contributions": [
+        "bug",
+        "code",
+        "doc"
+      ]
+    },
+    {
       "login": "RecreationalMath",
       "name": "Nirbhai Singh",
       "avatar_url": "https://avatars.githubusercontent.com/u/6928297?v=4",
@@ -3694,16 +3704,6 @@
         "doc",
         "design",
         "bug"
-=======
-      "login": "noxthot",
-      "name": "Gregor Ehrensperger",
-      "avatar_url": "https://avatars.githubusercontent.com/u/11518904?v=4",
-      "profile": "https://github.com/noxthot",
-      "contributions": [
-        "bug",
-        "code",
-        "doc"
->>>>>>> ef97df5d
       ]
     }
   ]
